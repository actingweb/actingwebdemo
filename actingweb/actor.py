--- conflicted
+++ resolved
@@ -1,914 +1,910 @@
-from db import db
-import datetime
-import time
-import base64
-import property
-import urllib
-from google.appengine.api import urlfetch
-from google.appengine.ext import deferred
-import json
-import config
-import trust
-import subscription
-import logging
-import peer
-
-__all__ = [
-    'actor',
-]
-
-
-def getPeerInfo(url):
-    """Contacts an another actor over http/s to retrieve meta information."""
-    try:
-        logging.debug('Getting peer info at url(' + url + ')')
-        urlfetch.set_default_fetch_deadline(20)
-        response = urlfetch.fetch(url=url + '/meta',
-                                  method=urlfetch.GET
-                                  )
-        res = {
-            "last_response_code": response.status_code,
-            "last_response_message": response.content,
-            "data": json.loads(response.content),
-        }
-        logging.debug('Got peer info from url(' + url +
-                      ') with body(' + response.content + ')')
-    except:
-        res = {
-            "last_response_code": 500,
-        }
-    return res
-
-
-class actor():
-
-    def __init__(self, id=''):
-        self.get(id)
-
-    def get(self, id):
-        """Retrieves an actor from db or initialises if does not exist."""
-        result = db.Actor.query(db.Actor.id == id).get(use_cache=False)
-        if result:
-            self.id = id
-            self.creator = result.creator
-            self.passphrase = result.passphrase
-            self.actor = result
-        else:
-            self.id = None
-            self.creator = None
-            self.passphrase = None
-
-    def get_from_property(self, name='oauthId', value=None):
-        """ Initialise an actor by matching on a stored property.
-
-        Use with caution as the property's value de-facto becomes
-        a security token. If multiple properties are found with the
-        same value, no actor will be initialised.
-        Also note that this is a costly operation as all properties
-        of this type will be retrieved and proceessed.
-        """
-        prop = property.property(name=name, value=value)
-        if not prop.actorId:
-            self.id = None
-            self.creator = None
-            self.passphrase = None
-        self.get(prop.actorId)  
-
-    def create(self, url, creator, passphrase):
-        """"Creates a new actor and persists it to db."""
-        seed = url
-        now = datetime.datetime.now()
-        seed += now.strftime("%Y%m%dT%H%M%S%f")
-        if len(creator) > 0:
-            self.creator = creator
-        else:
-            self.creator = "creator"
-
-        Config = config.config()
-        if passphrase and len(passphrase) > 0:
-            self.passphrase = passphrase
-        else:
-            self.passphrase = Config.newToken()
-        self.id = Config.newUUID(seed)
-        actor = db.Actor(creator=self.creator,
-                         passphrase=self.passphrase,
-                         id=self.id)
-        actor.put(use_cache=False)
-        self.actor = actor
-
-    def modify(self, creator=None):
-        if not self.actor or not creator:
-            return False
-        self.actor.creator = creator
-        self.creator = creator
-        self.actor.put(use_cache=False)
-        return True
-
-
-    def delete(self):
-        """Deletes an actor and cleans up all relevant stored data in db."""
-        self.deletePeerTrustee(shorttype='*')
-        properties = db.Property.query(db.Property.id == self.id).fetch(use_cache=False)
-        for prop in properties:
-            prop.key.delete(use_cache=False)
-        diffs = db.SubscriptionDiff.query(
-            db.SubscriptionDiff.id == self.id).fetch(use_cache=False)
-        for diff in diffs:
-            diff.key.delete(use_cache=False)
-        subs = db.Subscription.query(db.Subscription.id == self.id).fetch(use_cache=False)
-        for sub in subs:
-            self.deleteRemoteSubscription(peerid=sub.peerid, subid=sub.subid)
-            sub.key.delete(use_cache=False)
-        relationships = db.Trust.query(db.Trust.id == self.id).fetch(use_cache=False)
-        for rel in relationships:
-            self.deleteReciprocalTrust(peerid=rel.peerid, deletePeer=True)
-            rel.key.delete(use_cache=False)
-        result = db.Actor.query(db.Actor.id == self.id).get(use_cache=False)
-        if result:
-            result.key.delete(use_cache=False)
-
-    def setProperty(self, name, value):
-        """Sets an actor's property name to value."""
-        prop = property.property(self, name)
-        prop.set(value)
-
-    def getProperty(self, name):
-        """Retrieves a property name."""
-        prop = property.property(self, name)
-        return prop
-
-    def deleteProperty(self, name):
-        """Deletes a property name."""
-        prop = property.property(self, name)
-        if prop:
-            prop.delete()
-
-    def getProperties(self):
-        """Retrieves properties from db."""
-        properties = db.Property.query(db.Property.id == self.id).fetch(use_cache=False)
-        return properties
-
-    def deletePeerTrustee(self, shorttype=None, peerid=None):
-        if not peerid and not shorttype:
-            return False
-        Config = config.config()
-        if shorttype == '*':
-            for t in Config.actors:
-                self.deletePeerTrustee(shorttype=t)
-            return True
-        if shorttype and not Config.actors[shorttype]:
-            logging.error('Got a request to delete an unknown actor type(' + shorttype + ')')
-            return False
-        if peerid:
-            new_peer = peer.peerTrustee(actor=self, peerid=peerid)
-            if not new_peer.peer:
-                return False
-        elif shorttype:
-            new_peer = peer.peerTrustee(actor=self, shorttype=shorttype)
-            if not new_peer.peer:
-                return False
-        logging.debug(
-            'Deleting peer actor at baseuri(' + new_peer.baseuri + ')')
-        headers = {'Authorization': 'Basic ' +
-                   base64.b64encode('trustee:' + new_peer.passphrase),
-                   }
-        try:
-            urlfetch.set_default_fetch_deadline(20)
-            response = urlfetch.fetch(url=new_peer.baseuri,
-                                      method=urlfetch.DELETE,
-                                      headers=headers
-                                      )
-            self.last_response_code = response.status_code
-            self.last_response_message = response.content
-        except:
-            logging.debug('Not able to delete peer actor remotely')
-            self.last_response_code = 408
-            return False
-        if response.status_code < 200 or response.status_code > 299:
-            logging.debug('Not able to delete peer actor remotely')
-            return False
-        # Delete trust, peer is already deleted remotely
-        if not self.deleteReciprocalTrust(peerid=new_peer.peerid, deletePeer=False):
-            logging.debug('Not able to delete peer actor trust in db')
-        if not new_peer.delete():
-            logging.debug('Not able to delete peer actor in db')
-            return False
-        return True
-
-    def getPeerTrustee(self, shorttype=None, peerid=None):
-        """ Get a peer, either existing or create it as trustee 
-
-        Will retrieve an existing peer or create a new and establish trust.
-        If no trust exists, a new trust will be established.
-        Use either peerid to target a specific known peer, or shorttype to
-        allow creation of a new peer if none exists
-        """
-        if not peerid and not shorttype:
-            return None
-        Config = config.config()
-        if shorttype and not Config.actors[shorttype]:
-            logging.error('Got a request to create an unknown actor type(' + shorttype + ')')
-            return None
-        if peerid:
-            new_peer = peer.peerTrustee(actor=self, peerid=peerid)
-        else:
-            new_peer = peer.peerTrustee(actor=self, shorttype=shorttype)
-        if new_peer.peer:
-            logging.debug('Found peer in getPeer, now checking existing trust...')
-            new_trust = trust.trust(id=self.id, peerid=new_peer.peerid)
-            if new_trust.trust:
-                return new_peer
-            logging.debug('Did not find existing trust, will create a new one')
-        factory = Config.actors[shorttype]['factory']
-        # If peer did not exist, create it as trustee
-        if not new_peer.peer:
-            if len(factory) == 0:
-                logging.error('Peer actor of shorttype(' + 
-                            shorttype + ') does not have factory set.')
-            new_peer = peer.peerTrustee(actor=self)
-            params = {
-                'creator': 'trustee',
-                'trustee_root': Config.root + self.id
-            }
-            data = json.dumps(params)
-            logging.debug(
-                'Creating peer actor at factory(' + factory + ') with data(' +
-                str(data) + ')')
-            try:
-                urlfetch.set_default_fetch_deadline(20)
-                response = urlfetch.fetch(url=factory,
-                                        method=urlfetch.POST,
-                                        payload=data
-                                        )
-                self.last_response_code = response.status_code
-                self.last_response_message = response.content
-            except:
-                logging.debug('Not able to create new peer actor')
-                self.last_response_code = 408
-            logging.debug('Create peer actor POST response:' + response.content)
-            if response.status_code < 200 or response.status_code > 299:
-                return None
-            try:
-                data = json.loads(response.content)
-            except:
-                logging.warn("Not able to parse response when creating peer at factory(" + 
-                            factory + ")")
-                return None
-            if 'Location' in response.headers:
-                baseuri = response.headers['Location']
-            res = getPeerInfo(baseuri)
-            if not res or res["last_response_code"] < 200 or res["last_response_code"] >= 300:
-                return None
-            info = res["data"]
-            if not info["id"] or not info["type"] or len(info["type"]) == 0:
-                logging.info(
-                    "Received invalid peer info when trying to create peer actor at: " + factory)
-                return None
-            if not new_peer.create(peerid=info["id"], baseuri=baseuri, 
-                                type=info["type"], passphrase=data["passphrase"]):
-                logging.error('Failed to create in db new peer actor(' + 
-                            peer["id"] + ') at ' + baseuri)
-                return None
-        # Now peer exists, create trust
-        new_trust = self.createReciprocalTrust(
-                        url=new_peer.baseuri,
-                        secret=Config.newToken(),
-                        desc='Trust from trustee to ' + shorttype,
-                        relationship=Config.actors[shorttype]['relationship']
-                        )
-        if not new_trust:
-            logging.warn("Not able to establish trust relationship with peer at factory(" +
-                         factory + ")")
-        else:
-            # Approve the relationship
-            params = {
-                'approved': True,
-            }
-            headers = {'Authorization': 'Basic ' +
-                       base64.b64encode('trustee:' + new_peer.passphrase),
-                       'Content-Type': 'application/json',
-                       }
-            data = json.dumps(params)
-            try:
-                urlfetch.set_default_fetch_deadline(20)
-                response = urlfetch.fetch(url=new_peer.baseuri +
-                                          '/trust/' +
-                                          Config.actors[shorttype]['relationship'] +
-                                          '/' + self.id,
-                                          method=urlfetch.PUT,
-                                          payload=data,
-                                          headers=headers,
-                                          )
-                self.last_response_code = response.status_code
-                self.last_response_message = response.content
-            except:
-                self.last_response_code = 408
-                self.last_response_message = 'Not able to approve peer actor trust remotely'
-            if response.status_code < 200 or response.status_code > 299:
-                logging.debug('Not able to delete peer actor remotely')
-        return new_peer
-
-    def getTrustRelationship(self, peerid=None):
-        if not peerid:
-            return None
-        return db.Trust.query(db.Trust.id == self.id,
-                              db.Trust.peerid == peerid).get(use_cache=False)
-
-    def getTrustRelationshipByType(self, type=None):
-        if not type:
-            return None
-        return db.Trust.query(db.Trust.id == self.id,
-                              db.Trust.type == type).fetch(use_cache=False)
-
-    def getTrustRelationships(self, relationship='', peerid='', type=''):
-        """Retrieves all trust relationships or filtered."""
-        if len(relationship) > 0 and len(peerid) > 0 and len(type) > 0:
-            relationships = db.Trust.query(
-                db.Trust.id == self.id,
-                db.Trust.relationship == relationship,
-                db.Trust.peerid == peerid,
-                db.Trust.type == type).fetch(use_cache=False)
-        elif len(peerid) > 0 and len(type) > 0:
-            relationships = db.Trust.query(
-                db.Trust.id == self.id,
-                db.Trust.peerid == peerid,
-                db.Trust.type == type).fetch(use_cache=False)
-        elif len(relationship) > 0 and len(peerid) > 0:
-            relationships = db.Trust.query(
-                db.Trust.id == self.id,
-                db.Trust.relationship == relationship,
-                db.Trust.peerid == peerid).fetch(use_cache=False)
-        elif len(relationship) > 0:
-            relationships = db.Trust.query(
-                db.Trust.id == self.id,
-                db.Trust.relationship == relationship).fetch(use_cache=False)
-        elif len(peerid) > 0:
-            relationships = db.Trust.query(
-                db.Trust.id == self.id,
-                db.Trust.peerid == peerid).fetch(use_cache=False)
-        elif len(type) > 0:
-            relationships = db.Trust.query(
-                db.Trust.id == self.id,
-                db.Trust.type == type).fetch(use_cache=False)
-        else:
-            relationships = db.Trust.query(db.Trust.id == self.id).fetch(use_cache=False)
-        rels = []
-        for rel in relationships:
-            rels.append(trust.trust(self.id, rel.peerid))
-        return rels
-
-    def modifyTrustAndNotify(self, relationship=None, peerid=None, baseuri='', secret='', desc='', approved=None, verified=None, verificationToken=None, peer_approved=None):
-        """Changes a trust relationship and noties the peer if approval is changed."""
-        if not relationship or not peerid:
-            return False
-        relationships = self.getTrustRelationships(
-            relationship=relationship, peerid=peerid)
-        if not relationships:
-            return False
-        trust = relationships[0]
-        # If we change approval status, send the changed status to our peer
-        if approved is True and trust.approved is False:
-            params = {
-                'approved': True,
-            }
-            requrl = trust.baseuri + '/trust/' + relationship + '/' + self.id
-            if trust.secret:
-                headers = {'Authorization': 'Bearer ' + trust.secret,
-                           'Content-Type': 'application/json',
-                           }
-            data = json.dumps(params)
-            # Note the POST here instead of PUT. POST is used to used to notify about
-            # state change in the relationship (i.e. not change the object as PUT
-            # would do)
-            logging.debug(
-                'Trust relationship has been approved, notifying peer at url(' + requrl + ')')
-            try:
-                urlfetch.set_default_fetch_deadline(20)
-                response = urlfetch.fetch(url=requrl,
-                                          method=urlfetch.POST,
-                                          payload=data,
-                                          headers=headers
-                                          )
-                self.last_response_code = response.status_code
-                self.last_response_message = response.content
-            except:
-                logging.debug('Not able to notify peer at url(' + requrl + ')')
-                self.last_response_code = 500
-
-        return relationships[0].modify(baseuri=baseuri,
-                                       secret=secret,
-                                       desc=desc,
-                                       approved=approved,
-                                       verified=verified,
-                                       verificationToken=verificationToken,
-                                       peer_approved=peer_approved)
-
-    def createReciprocalTrust(self, url, secret=None, desc='', relationship='', type=''):
-        """Creates a new reciprocal trust relationship locally and by requesting a relationship from a peer actor."""
-        if len(url) == 0:
-            return False
-        if not secret or len(secret) == 0:
-            return False
-        Config = config.config()
-        res = getPeerInfo(url)
-        if not res or res["last_response_code"] < 200 or res["last_response_code"] >= 300:
-            return False
-        peer = res["data"]
-        if not peer["id"] or not peer["type"] or len(peer["type"]) == 0:
-            logging.info(
-                "Received invalid peer info when trying to establish trust: " + url)
-            return False
-        if len(type) > 0:
-            if type.lower() != peer["type"].lower():
-                logging.info(
-                    "Peer is of the wrong actingweb type: " + peer["type"])
-                return False
-        if not relationship or len(relationship) == 0:
-            relationship = Config.default_relationship
-        # Create trust, so that peer can do a verify on the relationship (using
-        # verificationToken) when we request the relationship
-        new_trust = trust.trust(self.id, peer["id"])
-        if new_trust.trust:
-            logging.warn("Trying to establish a new Reciprocal trust when peer relationship already exists (" + peer["id"] + ")")
-            return False
-        # Since we are initiating the relationship, we implicitly approve it
-        # It is not verified until the peer has verified us
-        new_trust.create(baseuri=url, secret=secret, type=peer["type"],
-                         relationship=relationship, approved=True,
-                         verified=False, desc=desc)
-        # Add a sleep here to make sure that appengine has time to write the new
-        # relationship to datastore before we try to create the new trust with peer
-        # time.sleep(0.4)
-        params = {
-            'baseuri': Config.root + self.id,
-            'id': self.id,
-            'type': Config.type,
-            'secret': secret,
-            'desc': desc,
-            'verify': new_trust.verificationToken,
-        }
-        requrl = url + '/trust/' + relationship
-        data = json.dumps(params)
-        logging.debug('Creating reciprocal trust at url(' +
-                      requrl + ') and body (' + str(data) + ')')
-        try:
-            urlfetch.set_default_fetch_deadline(20)
-            response = urlfetch.fetch(url=requrl,
-                                      method=urlfetch.POST,
-                                      payload=data,
-                                      headers={
-                                          'Content-Type': 'application/json', }
-                                      )
-            self.last_response_code = response.status_code
-            self.last_response_message = response.content
-        except:
-            logging.debug(
-                "Not able to create trust with peer, deleting my trust.")
-            new_trust.delete()
-            return False
-
-        if self.last_response_code == 201 or self.last_response_code == 202:
-            # Reload the trust to check if approval was done
-            mod_trust = trust.trust(self.id, peer["id"])
-            if not mod_trust.trust:
-                logging.error(
-                    "Couldn't find trust relationship after peer POST and verification")
-                return False
-            if self.last_response_code == 201:
-                # Already approved by peer (probably auto-approved)
-                # Do it direct on the trust (and not self.modifyTrustAndNotify) to avoid a callback
-                # to the peer
-                mod_trust.modify(peer_approved=True)
-            return mod_trust
-        else:
-            logging.debug(
-                "Not able to create trust with peer, deleting my trust.")
-            new_trust.delete()
-            return False
-
-    def createVerifiedTrust(self, baseuri='', peerid=None, approved=False, secret=None, verificationToken=None, type=None, peer_approved=None, relationship=None, desc=''):
-        """Creates a new trust when requested and call backs to initiating actor to verify relationship."""
-        if not peerid or len(baseuri) == 0 or not relationship:
-            return False
-        requrl = baseuri + '/trust/' + relationship + '/' + self.id
-        headers = {}
-        if not secret or len(secret) == 0:
-            logging.debug('No secret received from requesting peer(' + peerid +
-                          ') at url (' + requrl + '). Verification is not possible.')
-            verified = False
-        else:
-            headers = {'Authorization': 'Bearer ' + secret,
-                       }
-            logging.debug('Verifying trust at requesting peer(' + peerid +
-                          ') at url (' + requrl + ') and secret(' + secret + ')')
-            try:
-                urlfetch.set_default_fetch_deadline(20)
-                response = urlfetch.fetch(url=requrl,
-                                          method=urlfetch.GET,
-                                          headers=headers)
-                self.last_response_code = response.status_code
-                self.last_response_message = response.content
-                try:
-                    logging.debug(
-                        'Verifying trust response JSON:' + response.content)
-                    data = json.loads(response.content)
-                    if data["verificationToken"] == verificationToken:
-                        verified = True
-                    else:
-                        verified = False
-                except ValueError:
-                    logging.debug(
-                        'No json body in response when verifying trust at url(' + requrl + ')')
-                    verified = False
-            except:
-                logging.debug(
-                    'No response when verifying trust at url' + requrl + ')')
-                verified = False
-        new_trust = trust.trust(self.id, peerid)
-        if not new_trust.create(baseuri=baseuri, secret=secret, type=type, approved=approved, peer_approved=peer_approved,
-                                relationship=relationship, verified=verified, desc=desc):
-            return False
-        else:
-            return new_trust
-
-    def deleteReciprocalTrust(self, peerid=None, deletePeer=False):
-        """Deletes a trust relationship and requests deletion of peer's relationship as well."""
-        failedOnce = False  # For multiple relationships, this will be True if at least one deletion at peer failed
-        successOnce = False  # True if at least one relationship was deleted at peer
-        if not peerid:
-            rels = self.getTrustRelationships()
-        else:
-            rels = self.getTrustRelationships(peerid=peerid)
-        for rel in rels:
-            if deletePeer:
-                url = rel.baseuri + '/trust/' + rel.relationship + '/' + self.id
-                headers = {}
-                if rel.secret:
-                    headers = {'Authorization': 'Bearer ' + rel.secret,
-                               }
-                logging.debug(
-                    'Deleting reciprocal relationship at url(' + url + ')')
-                try:
-                    urlfetch.set_default_fetch_deadline(20)
-                    response = urlfetch.fetch(url=url,
-                                              method=urlfetch.DELETE,
-                                              headers=headers)
-                except:
-                    logging.debug(
-                        'Failed to delete reciprocal relationship at url(' + url + ')')
-                    failedOnce = True
-                    continue
-                if (response.status_code < 200 or response.status_code > 299) and response.status_code != 404:
-                    logging.debug(
-                        'Failed to delete reciprocal relationship at url(' + url + ')')
-                    failedOnce = True
-                    continue
-                else:
-                    successOnce = True
-            rel.trust.key.delete(use_cache=False)
-        if deletePeer and (not successOnce or failedOnce):
-            return False
-        return True
-
-    def createSubscription(self, peerid=None, target=None, subtarget=None, resource=None, granularity=None, subid=None, callback=False):
-        new_sub = subscription.subscription(
-            actor=self, peerid=peerid, subid=subid, callback=callback)
-        new_sub.create(target=target, subtarget=subtarget, resource=resource,
-                       granularity=granularity)
-        return new_sub
-
-    def createRemoteSubscription(self, peerid=None, target=None, subtarget=None, resource=None, granularity=None):
-        """Creates a new subscription at peerid."""
-        if not peerid or not target:
-            return False
-        Config = config.config()
-        relationships = self.getTrustRelationships(peerid=peerid)
-        if not relationships:
-            return False
-        peer = relationships[0]
-        params = {
-            'id': self.id,
-            'target': target,
-        }
-        if subtarget:
-            params['subtarget'] = subtarget
-        if resource:
-            params['resource'] = resource
-        if granularity and len(granularity) > 0:
-            params['granularity'] = granularity
-        requrl = peer.baseuri + '/subscriptions/' + self.id
-        data = json.dumps(params)
-        headers = {'Authorization': 'Bearer ' + peer.secret,
-                   'Content-Type': 'application/json',
-                   }
-        try:
-            logging.debug('Creating remote subscription at url(' +
-                          requrl + ') with body (' + str(data) + ')')
-            urlfetch.set_default_fetch_deadline(20)
-            response = urlfetch.fetch(url=requrl,
-                                      method=urlfetch.POST,
-                                      payload=data,
-                                      headers=headers
-                                      )
-            self.last_response_code = response.status_code
-            self.last_response_message = response.content
-        except:
-            return None
-        try:
-            logging.debug('Created remote subscription at url(' + requrl +
-                          ') and got JSON response (' + response.content + ')')
-            data = json.loads(response.content)
-        except ValueError:
-            return None
-        if 'subscriptionid' in data:
-            subid = data["subscriptionid"]
-        else:
-            return None
-        if self.last_response_code == 201:
-            self.createSubscription(peerid=peerid, target=target,
-                                    subtarget=subtarget, resource=resource, granularity=granularity, subid=subid, callback=True)
-            return response.headers['Location']
-        else:
-            return None
-
-    def getSubscriptions(self, peerid=None, target=None, subtarget=None, resource=None, callback=False):
-        """Retrieves subscriptions from db."""
-        if not self.id:
-            return None
-        if peerid and target and subtarget and resource:
-            subs = db.Subscription.query(
-                db.Subscription.id == self.id,
-                db.Subscription.peerid == peerid,
-                db.Subscription.target == target,
-                db.Subscription.subtarget == subtarget,
-                db.Subscription.resource == resource).fetch(use_cache=False)
-        elif peerid and target and subtarget:
-            subs = db.Subscription.query(
-                db.Subscription.id == self.id,
-                db.Subscription.peerid == peerid,
-                db.Subscription.target == target,
-                db.Subscription.subtarget == subtarget).fetch(use_cache=False)
-        elif peerid and target:
-            subs = db.Subscription.query(
-                db.Subscription.id == self.id,
-                db.Subscription.peerid == peerid,
-                db.Subscription.target == target).fetch(use_cache=False)
-        elif peerid:
-            subs = db.Subscription.query(
-                db.Subscription.id == self.id,
-                db.Subscription.peerid == peerid).fetch(use_cache=False)
-        elif target and subtarget and resource:
-            subs = db.Subscription.query(
-                db.Subscription.id == self.id,
-                db.Subscription.target == target,
-                db.Subscription.subtarget == subtarget,
-                db.Subscription.resource == resource).fetch(use_cache=False)
-        elif target and subtarget:
-            subs = db.Subscription.query(
-                db.Subscription.id == self.id,
-                db.Subscription.target == target,
-                db.Subscription.subtarget == subtarget).fetch(use_cache=False)
-        elif target:
-            subs = db.Subscription.query(
-                db.Subscription.id == self.id,
-                db.Subscription.target == target).fetch(use_cache=False)
-        else:
-            subs = db.Subscription.query(
-                db.Subscription.id == self.id).fetch(use_cache=False)
-        # For some reason, doing a querit where callback is included results in a
-        # perfect match (everthing returned), so we need to apply callback as a
-        # filter
-        ret = []
-        for sub in subs:
-            if sub.callback == callback:
-                ret.append(sub)
-        return ret
-
-    def getSubscription(self, peerid=None, subid=None, callback=False):
-        """Retrieves a single subscription identified by peerid and subid."""
-        if not subid:
-            return False
-        sub = subscription.subscription(
-            actor=self, peerid=peerid, subid=subid, callback=callback)
-        if sub.subscription:
-            return sub
-
-    def deleteRemoteSubscription(self, peerid=None, subid=None):
-        if not subid or not peerid:
-            return False
-        trust = self.getTrustRelationship(peerid=peerid)
-        if not trust:
-            return False
-        sub = self.getSubscription(peerid=peerid, subid=subid)
-        if not sub:
-            sub = self.getSubscription(peerid=peerid, subid=subid, callback=True)
-        if not sub.callback:
-            url = trust.baseuri + '/subscriptions/' + self.id + '/' + subid
-        else:
-            url = trust.baseuri + '/callbacks/subscriptions/' + self.id + '/' + subid
-        headers = {'Authorization': 'Bearer ' + trust.secret,
-                   }
-        try:
-            logging.debug('Deleting remote subscription at url(' + url + ')')
-            urlfetch.set_default_fetch_deadline(20)
-            response = urlfetch.fetch(url=url,
-                                      method=urlfetch.DELETE,
-                                      headers=headers)
-            self.last_response_code = response.status_code
-            self.last_response_message = response.content
-            if response.status_code == 204:
-                return True
-            else:
-                logging.debug(
-                    'Failed to delete remote subscription at url(' + url + ')')
-                return False
-        except:
-            return False
-
-    def deleteSubscription(self, peerid=None, subid=None, callback=False):
-        """Deletes a specified subscription"""
-        if not subid:
-            return False
-        sub = subscription.subscription(
-            self, peerid=peerid, subid=subid, callback=callback)
-        return sub.delete()
-
-    def callbackSubscription(self, peerid=None, sub=None, diff=None, blob=None):
-        if not peerid or not diff or not sub or not blob:
-            logging.warn("Missing parameters in callbackSubscription")
-            return
-        if sub.granularity == "none":
-            return
-        trust = self.getTrustRelationship(peerid)
-        if not trust:
-            return
-        params = {
-            'id': self.id,
-            'subscriptionid': sub.subid,
-            'target': sub.target,
-            'sequence': diff.seqnr,
-            'timestamp': str(diff.timestamp),
-            'granularity': sub.granularity,
-        }
-        if sub.subtarget:
-            params['subtarget'] = sub.subtarget
-        if sub.resource:
-            params['resource'] = sub.resource
-        if sub.granularity == "high":
-<<<<<<< HEAD
-            params['data'] = blob
-=======
->>>>>>> ee49d3e5
-            try:
-                params['data'] = json.loads(blob)
-            except:
-                params['data'] = blob
-        if sub.granularity == "low":
-            Config = config.config()
-            params['url'] = Config.root + self.id + '/subscriptions/' + \
-                trust.peerid + '/' + sub.subid + '/' + str(diff.seqnr)
-        requrl = trust.baseuri + '/callbacks/subscriptions/' + self.id + '/' + sub.subid
-        data = json.dumps(params)
-        headers = {'Authorization': 'Bearer ' + trust.secret,
-                   'Content-Type': 'application/json',
-                   }
-        try:
-            logging.debug('Doing a callback on subscription at url(' +
-                          requrl + ') with body(' + str(data) + ')')
-            urlfetch.set_default_fetch_deadline(20)
-            response = urlfetch.fetch(url=requrl,
-                                      method=urlfetch.POST,
-                                      payload=data.encode('utf-8'),
-                                      headers=headers
-                                      )
-            self.last_response_code = response.status_code
-            self.last_response_message = response.content
-            if response.status_code == 204 and sub.granularity == "high":
-                sub.clearDiff(diff.seqnr)
-        except:
-            logging.debug(
-                'Peer did not respond to callback on url(' + requrl + ')')
-            self.last_response_code = 0
-            self.last_response_message = 'No response from peer for subscription callback'
-
-    def registerDiffs(self, target=None, subtarget=None, resource=None, blob=None):
-        """Registers a blob diff against all subscriptions with the correct target, subtarget, and resource.
-
-            If resource is set, the blob is expected to be the FULL resource object, not a diff.
-            """
-        if blob is None or not target:
-            return
-        # Get all subscriptions, both with the specific subtarget/resource and those
-        # without
-        subs = self.getSubscriptions(
-            target=target, subtarget=None, resource=None, callback=False)
-        if subtarget and resource:
-            logging.debug("registerDiffs() - blob(" + blob + "), target(" +
-                          target + "), subtarget(" + subtarget + "), resource(" +
-                          resource + "), # of subs(" + str(len(subs)) + ")")
-        elif subtarget:
-            logging.debug("registerDiffs() - blob(" + blob + "), target(" +
-                          target + "), subtarget(" + subtarget + 
-                          "), # of subs(" + str(len(subs)) + ")")            
-        else:
-            logging.debug("registerDiffs() - blob(" + blob + "), target(" +
-                          target + "), # of subs(" + str(len(subs)) + ")")
-        for sub in subs:
-            # Skip the ones without correct subtarget
-            if subtarget and sub.subtarget and sub.subtarget != subtarget:
-                logging.debug("     - no match on subtarget, skipping...")
-                continue
-            # Skip the ones without correct resource
-            if resource and sub.resource and sub.resource != resource:
-                logging.debug("     - no match on resource, skipping...")
-                continue
-            subObj = subscription.subscription(
-                self, peerid=sub.peerid, subid=sub.subid)
-            logging.debug("     - processing subscription(" + sub.subid +
-                          ") for peer(" + sub.peerid + ") with target(" + 
-                          subObj.target + ") subtarget(" + str(subObj.subtarget or '') +
-                          ") and resource(" + str(subObj.resource or '') + ")")
-            finblob = None
-            # Subscription with a resource, but this diff is on a higher level
-            if (not resource or not subtarget) and subObj.subtarget and subObj.resource:
-                # Create a json diff on the subpart that this subscription
-                # covers
-                try:
-                    jsonblob = json.loads(blob)
-                    if not subtarget:
-                        subblob = json.dumps(jsonblob[subObj.subtarget][subObj.resource])
-                    else:
-                        subblob = json.dumps(jsonblob[subObj.resource])
-                except:
-                    # The diff does not contain the resource
-                    subblob = None
-                    logging.debug("         - subscription has resource(" +
-                                  subObj.resource + "), no matching blob found in diff")
-                    continue
-                logging.debug("         - subscription has resource(" +
-                              subObj.resource + "), adding diff(" + subblob + ")")
-                finblob = subblob
-            # The diff is on the resource, but the subscription is on a 
-            # higher level
-            elif resource and not subObj.resource:
-                # Since we have a resource, we know the blob is the entire resource, not a diff
-                # If the subscription is for a sub-target, send [resource] = blob
-                # If the subscription is for a target, send [subtarget][resource] = blob
-                upblob = {}
-                try:
-                    jsonblob = json.loads(blob)
-                    if not subObj.subtarget:
-                        upblob[subtarget] = {}
-                        upblob[subtarget][resource] = jsonblob
-                    else:
-                        upblob[resource] = jsonblob
-                except:
-                    if not subObj.subtarget:
-                        upblob[subtarget] = {}
-                        upblob[subtarget][resource] = blob
-                    else:
-                        upblob[resource] = blob
-                finblob = json.dumps(upblob)
-                logging.debug("         - diff has resource(" + resource +
-                              "), subscription has not, adding diff(" + finblob + ")")
-            # Subscriptions with subtarget, but this diff is on a higher level
-            elif not subtarget and subObj.subtarget:
-                # Create a json diff on the subpart that this subscription
-                # covers
-                try:
-                    jsonblob = json.loads(blob)
-                    subblob = json.dumps(jsonblob[subObj.subtarget])
-                except:
-                    # The diff blob does not contain the subtarget
-                    subblob = None
-                    continue
-                logging.debug("         - subscription has subtarget(" +
-                              subObj.subtarget + "), adding diff(" + subblob + ")")
-                finblob = subblob
-            # The diff is on the subtarget, but the subscription is on the
-            # higher level
-            elif subtarget and not subObj.subtarget:
-                # Create a data["subtarget"] = blob diff to give correct level
-                # of diff to subscriber
-                upblob = {}
-                try:
-                    jsonblob = json.loads(blob)
-                    upblob[subtarget] = jsonblob
-                except:
-                    upblob[subtarget] = blob
-                finblob = json.dumps(upblob)
-                logging.debug("         - diff has subtarget(" + subtarget +
-                              "), subscription has not, adding diff(" + finblob + ")")
-            else:
-                # The diff is correct for the subscription
-                logging.debug(
-                              "         - exact target/subtarget match, adding diff(" + blob + ")")
-                finblob = blob
-            diff = subObj.addDiff(blob=finblob)
-            if not diff:
-                logging.warn("Failed when registering a diff to subscription (" +
-                             sub.subid + "). Will not send callback.")
-            else:
-                deferred.defer(self.callbackSubscription, peerid=sub.peerid,
-                               sub=subObj, diff=diff, blob=finblob)
-
+from db import db
+import datetime
+import time
+import base64
+import property
+import urllib
+from google.appengine.api import urlfetch
+from google.appengine.ext import deferred
+import json
+import config
+import trust
+import subscription
+import logging
+import peer
+
+__all__ = [
+    'actor',
+]
+
+
+def getPeerInfo(url):
+    """Contacts an another actor over http/s to retrieve meta information."""
+    try:
+        logging.debug('Getting peer info at url(' + url + ')')
+        urlfetch.set_default_fetch_deadline(20)
+        response = urlfetch.fetch(url=url + '/meta',
+                                  method=urlfetch.GET
+                                  )
+        res = {
+            "last_response_code": response.status_code,
+            "last_response_message": response.content,
+            "data": json.loads(response.content),
+        }
+        logging.debug('Got peer info from url(' + url +
+                      ') with body(' + response.content + ')')
+    except:
+        res = {
+            "last_response_code": 500,
+        }
+    return res
+
+
+class actor():
+
+    def __init__(self, id=''):
+        self.get(id)
+
+    def get(self, id):
+        """Retrieves an actor from db or initialises if does not exist."""
+        result = db.Actor.query(db.Actor.id == id).get(use_cache=False)
+        if result:
+            self.id = id
+            self.creator = result.creator
+            self.passphrase = result.passphrase
+            self.actor = result
+        else:
+            self.id = None
+            self.creator = None
+            self.passphrase = None
+
+    def get_from_property(self, name='oauthId', value=None):
+        """ Initialise an actor by matching on a stored property.
+
+        Use with caution as the property's value de-facto becomes
+        a security token. If multiple properties are found with the
+        same value, no actor will be initialised.
+        Also note that this is a costly operation as all properties
+        of this type will be retrieved and proceessed.
+        """
+        prop = property.property(name=name, value=value)
+        if not prop.actorId:
+            self.id = None
+            self.creator = None
+            self.passphrase = None
+        self.get(prop.actorId)  
+
+    def create(self, url, creator, passphrase):
+        """"Creates a new actor and persists it to db."""
+        seed = url
+        now = datetime.datetime.now()
+        seed += now.strftime("%Y%m%dT%H%M%S%f")
+        if len(creator) > 0:
+            self.creator = creator
+        else:
+            self.creator = "creator"
+
+        Config = config.config()
+        if passphrase and len(passphrase) > 0:
+            self.passphrase = passphrase
+        else:
+            self.passphrase = Config.newToken()
+        self.id = Config.newUUID(seed)
+        actor = db.Actor(creator=self.creator,
+                         passphrase=self.passphrase,
+                         id=self.id)
+        actor.put(use_cache=False)
+        self.actor = actor
+
+    def modify(self, creator=None):
+        if not self.actor or not creator:
+            return False
+        self.actor.creator = creator
+        self.creator = creator
+        self.actor.put(use_cache=False)
+        return True
+
+
+    def delete(self):
+        """Deletes an actor and cleans up all relevant stored data in db."""
+        self.deletePeerTrustee(shorttype='*')
+        properties = db.Property.query(db.Property.id == self.id).fetch(use_cache=False)
+        for prop in properties:
+            prop.key.delete(use_cache=False)
+        diffs = db.SubscriptionDiff.query(
+            db.SubscriptionDiff.id == self.id).fetch(use_cache=False)
+        for diff in diffs:
+            diff.key.delete(use_cache=False)
+        subs = db.Subscription.query(db.Subscription.id == self.id).fetch(use_cache=False)
+        for sub in subs:
+            self.deleteRemoteSubscription(peerid=sub.peerid, subid=sub.subid)
+            sub.key.delete(use_cache=False)
+        relationships = db.Trust.query(db.Trust.id == self.id).fetch(use_cache=False)
+        for rel in relationships:
+            self.deleteReciprocalTrust(peerid=rel.peerid, deletePeer=True)
+            rel.key.delete(use_cache=False)
+        result = db.Actor.query(db.Actor.id == self.id).get(use_cache=False)
+        if result:
+            result.key.delete(use_cache=False)
+
+    def setProperty(self, name, value):
+        """Sets an actor's property name to value."""
+        prop = property.property(self, name)
+        prop.set(value)
+
+    def getProperty(self, name):
+        """Retrieves a property name."""
+        prop = property.property(self, name)
+        return prop
+
+    def deleteProperty(self, name):
+        """Deletes a property name."""
+        prop = property.property(self, name)
+        if prop:
+            prop.delete()
+
+    def getProperties(self):
+        """Retrieves properties from db."""
+        properties = db.Property.query(db.Property.id == self.id).fetch(use_cache=False)
+        return properties
+
+    def deletePeerTrustee(self, shorttype=None, peerid=None):
+        if not peerid and not shorttype:
+            return False
+        Config = config.config()
+        if shorttype == '*':
+            for t in Config.actors:
+                self.deletePeerTrustee(shorttype=t)
+            return True
+        if shorttype and not Config.actors[shorttype]:
+            logging.error('Got a request to delete an unknown actor type(' + shorttype + ')')
+            return False
+        if peerid:
+            new_peer = peer.peerTrustee(actor=self, peerid=peerid)
+            if not new_peer.peer:
+                return False
+        elif shorttype:
+            new_peer = peer.peerTrustee(actor=self, shorttype=shorttype)
+            if not new_peer.peer:
+                return False
+        logging.debug(
+            'Deleting peer actor at baseuri(' + new_peer.baseuri + ')')
+        headers = {'Authorization': 'Basic ' +
+                   base64.b64encode('trustee:' + new_peer.passphrase),
+                   }
+        try:
+            urlfetch.set_default_fetch_deadline(20)
+            response = urlfetch.fetch(url=new_peer.baseuri,
+                                      method=urlfetch.DELETE,
+                                      headers=headers
+                                      )
+            self.last_response_code = response.status_code
+            self.last_response_message = response.content
+        except:
+            logging.debug('Not able to delete peer actor remotely')
+            self.last_response_code = 408
+            return False
+        if response.status_code < 200 or response.status_code > 299:
+            logging.debug('Not able to delete peer actor remotely')
+            return False
+        # Delete trust, peer is already deleted remotely
+        if not self.deleteReciprocalTrust(peerid=new_peer.peerid, deletePeer=False):
+            logging.debug('Not able to delete peer actor trust in db')
+        if not new_peer.delete():
+            logging.debug('Not able to delete peer actor in db')
+            return False
+        return True
+
+    def getPeerTrustee(self, shorttype=None, peerid=None):
+        """ Get a peer, either existing or create it as trustee 
+
+        Will retrieve an existing peer or create a new and establish trust.
+        If no trust exists, a new trust will be established.
+        Use either peerid to target a specific known peer, or shorttype to
+        allow creation of a new peer if none exists
+        """
+        if not peerid and not shorttype:
+            return None
+        Config = config.config()
+        if shorttype and not Config.actors[shorttype]:
+            logging.error('Got a request to create an unknown actor type(' + shorttype + ')')
+            return None
+        if peerid:
+            new_peer = peer.peerTrustee(actor=self, peerid=peerid)
+        else:
+            new_peer = peer.peerTrustee(actor=self, shorttype=shorttype)
+        if new_peer.peer:
+            logging.debug('Found peer in getPeer, now checking existing trust...')
+            new_trust = trust.trust(id=self.id, peerid=new_peer.peerid)
+            if new_trust.trust:
+                return new_peer
+            logging.debug('Did not find existing trust, will create a new one')
+        factory = Config.actors[shorttype]['factory']
+        # If peer did not exist, create it as trustee
+        if not new_peer.peer:
+            if len(factory) == 0:
+                logging.error('Peer actor of shorttype(' + 
+                            shorttype + ') does not have factory set.')
+            new_peer = peer.peerTrustee(actor=self)
+            params = {
+                'creator': 'trustee',
+                'trustee_root': Config.root + self.id
+            }
+            data = json.dumps(params)
+            logging.debug(
+                'Creating peer actor at factory(' + factory + ') with data(' +
+                str(data) + ')')
+            try:
+                urlfetch.set_default_fetch_deadline(20)
+                response = urlfetch.fetch(url=factory,
+                                        method=urlfetch.POST,
+                                        payload=data
+                                        )
+                self.last_response_code = response.status_code
+                self.last_response_message = response.content
+            except:
+                logging.debug('Not able to create new peer actor')
+                self.last_response_code = 408
+            logging.debug('Create peer actor POST response:' + response.content)
+            if response.status_code < 200 or response.status_code > 299:
+                return None
+            try:
+                data = json.loads(response.content)
+            except:
+                logging.warn("Not able to parse response when creating peer at factory(" + 
+                            factory + ")")
+                return None
+            if 'Location' in response.headers:
+                baseuri = response.headers['Location']
+            res = getPeerInfo(baseuri)
+            if not res or res["last_response_code"] < 200 or res["last_response_code"] >= 300:
+                return None
+            info = res["data"]
+            if not info["id"] or not info["type"] or len(info["type"]) == 0:
+                logging.info(
+                    "Received invalid peer info when trying to create peer actor at: " + factory)
+                return None
+            if not new_peer.create(peerid=info["id"], baseuri=baseuri, 
+                                type=info["type"], passphrase=data["passphrase"]):
+                logging.error('Failed to create in db new peer actor(' + 
+                            peer["id"] + ') at ' + baseuri)
+                return None
+        # Now peer exists, create trust
+        new_trust = self.createReciprocalTrust(
+                        url=new_peer.baseuri,
+                        secret=Config.newToken(),
+                        desc='Trust from trustee to ' + shorttype,
+                        relationship=Config.actors[shorttype]['relationship']
+                        )
+        if not new_trust:
+            logging.warn("Not able to establish trust relationship with peer at factory(" +
+                         factory + ")")
+        else:
+            # Approve the relationship
+            params = {
+                'approved': True,
+            }
+            headers = {'Authorization': 'Basic ' +
+                       base64.b64encode('trustee:' + new_peer.passphrase),
+                       'Content-Type': 'application/json',
+                       }
+            data = json.dumps(params)
+            try:
+                urlfetch.set_default_fetch_deadline(20)
+                response = urlfetch.fetch(url=new_peer.baseuri +
+                                          '/trust/' +
+                                          Config.actors[shorttype]['relationship'] +
+                                          '/' + self.id,
+                                          method=urlfetch.PUT,
+                                          payload=data,
+                                          headers=headers,
+                                          )
+                self.last_response_code = response.status_code
+                self.last_response_message = response.content
+            except:
+                self.last_response_code = 408
+                self.last_response_message = 'Not able to approve peer actor trust remotely'
+            if response.status_code < 200 or response.status_code > 299:
+                logging.debug('Not able to delete peer actor remotely')
+        return new_peer
+
+    def getTrustRelationship(self, peerid=None):
+        if not peerid:
+            return None
+        return db.Trust.query(db.Trust.id == self.id,
+                              db.Trust.peerid == peerid).get(use_cache=False)
+
+    def getTrustRelationshipByType(self, type=None):
+        if not type:
+            return None
+        return db.Trust.query(db.Trust.id == self.id,
+                              db.Trust.type == type).fetch(use_cache=False)
+
+    def getTrustRelationships(self, relationship='', peerid='', type=''):
+        """Retrieves all trust relationships or filtered."""
+        if len(relationship) > 0 and len(peerid) > 0 and len(type) > 0:
+            relationships = db.Trust.query(
+                db.Trust.id == self.id,
+                db.Trust.relationship == relationship,
+                db.Trust.peerid == peerid,
+                db.Trust.type == type).fetch(use_cache=False)
+        elif len(peerid) > 0 and len(type) > 0:
+            relationships = db.Trust.query(
+                db.Trust.id == self.id,
+                db.Trust.peerid == peerid,
+                db.Trust.type == type).fetch(use_cache=False)
+        elif len(relationship) > 0 and len(peerid) > 0:
+            relationships = db.Trust.query(
+                db.Trust.id == self.id,
+                db.Trust.relationship == relationship,
+                db.Trust.peerid == peerid).fetch(use_cache=False)
+        elif len(relationship) > 0:
+            relationships = db.Trust.query(
+                db.Trust.id == self.id,
+                db.Trust.relationship == relationship).fetch(use_cache=False)
+        elif len(peerid) > 0:
+            relationships = db.Trust.query(
+                db.Trust.id == self.id,
+                db.Trust.peerid == peerid).fetch(use_cache=False)
+        elif len(type) > 0:
+            relationships = db.Trust.query(
+                db.Trust.id == self.id,
+                db.Trust.type == type).fetch(use_cache=False)
+        else:
+            relationships = db.Trust.query(db.Trust.id == self.id).fetch(use_cache=False)
+        rels = []
+        for rel in relationships:
+            rels.append(trust.trust(self.id, rel.peerid))
+        return rels
+
+    def modifyTrustAndNotify(self, relationship=None, peerid=None, baseuri='', secret='', desc='', approved=None, verified=None, verificationToken=None, peer_approved=None):
+        """Changes a trust relationship and noties the peer if approval is changed."""
+        if not relationship or not peerid:
+            return False
+        relationships = self.getTrustRelationships(
+            relationship=relationship, peerid=peerid)
+        if not relationships:
+            return False
+        trust = relationships[0]
+        # If we change approval status, send the changed status to our peer
+        if approved is True and trust.approved is False:
+            params = {
+                'approved': True,
+            }
+            requrl = trust.baseuri + '/trust/' + relationship + '/' + self.id
+            if trust.secret:
+                headers = {'Authorization': 'Bearer ' + trust.secret,
+                           'Content-Type': 'application/json',
+                           }
+            data = json.dumps(params)
+            # Note the POST here instead of PUT. POST is used to used to notify about
+            # state change in the relationship (i.e. not change the object as PUT
+            # would do)
+            logging.debug(
+                'Trust relationship has been approved, notifying peer at url(' + requrl + ')')
+            try:
+                urlfetch.set_default_fetch_deadline(20)
+                response = urlfetch.fetch(url=requrl,
+                                          method=urlfetch.POST,
+                                          payload=data,
+                                          headers=headers
+                                          )
+                self.last_response_code = response.status_code
+                self.last_response_message = response.content
+            except:
+                logging.debug('Not able to notify peer at url(' + requrl + ')')
+                self.last_response_code = 500
+
+        return relationships[0].modify(baseuri=baseuri,
+                                       secret=secret,
+                                       desc=desc,
+                                       approved=approved,
+                                       verified=verified,
+                                       verificationToken=verificationToken,
+                                       peer_approved=peer_approved)
+
+    def createReciprocalTrust(self, url, secret=None, desc='', relationship='', type=''):
+        """Creates a new reciprocal trust relationship locally and by requesting a relationship from a peer actor."""
+        if len(url) == 0:
+            return False
+        if not secret or len(secret) == 0:
+            return False
+        Config = config.config()
+        res = getPeerInfo(url)
+        if not res or res["last_response_code"] < 200 or res["last_response_code"] >= 300:
+            return False
+        peer = res["data"]
+        if not peer["id"] or not peer["type"] or len(peer["type"]) == 0:
+            logging.info(
+                "Received invalid peer info when trying to establish trust: " + url)
+            return False
+        if len(type) > 0:
+            if type.lower() != peer["type"].lower():
+                logging.info(
+                    "Peer is of the wrong actingweb type: " + peer["type"])
+                return False
+        if not relationship or len(relationship) == 0:
+            relationship = Config.default_relationship
+        # Create trust, so that peer can do a verify on the relationship (using
+        # verificationToken) when we request the relationship
+        new_trust = trust.trust(self.id, peer["id"])
+        if new_trust.trust:
+            logging.warn("Trying to establish a new Reciprocal trust when peer relationship already exists (" + peer["id"] + ")")
+            return False
+        # Since we are initiating the relationship, we implicitly approve it
+        # It is not verified until the peer has verified us
+        new_trust.create(baseuri=url, secret=secret, type=peer["type"],
+                         relationship=relationship, approved=True,
+                         verified=False, desc=desc)
+        # Add a sleep here to make sure that appengine has time to write the new
+        # relationship to datastore before we try to create the new trust with peer
+        # time.sleep(0.4)
+        params = {
+            'baseuri': Config.root + self.id,
+            'id': self.id,
+            'type': Config.type,
+            'secret': secret,
+            'desc': desc,
+            'verify': new_trust.verificationToken,
+        }
+        requrl = url + '/trust/' + relationship
+        data = json.dumps(params)
+        logging.debug('Creating reciprocal trust at url(' +
+                      requrl + ') and body (' + str(data) + ')')
+        try:
+            urlfetch.set_default_fetch_deadline(20)
+            response = urlfetch.fetch(url=requrl,
+                                      method=urlfetch.POST,
+                                      payload=data,
+                                      headers={
+                                          'Content-Type': 'application/json', }
+                                      )
+            self.last_response_code = response.status_code
+            self.last_response_message = response.content
+        except:
+            logging.debug(
+                "Not able to create trust with peer, deleting my trust.")
+            new_trust.delete()
+            return False
+
+        if self.last_response_code == 201 or self.last_response_code == 202:
+            # Reload the trust to check if approval was done
+            mod_trust = trust.trust(self.id, peer["id"])
+            if not mod_trust.trust:
+                logging.error(
+                    "Couldn't find trust relationship after peer POST and verification")
+                return False
+            if self.last_response_code == 201:
+                # Already approved by peer (probably auto-approved)
+                # Do it direct on the trust (and not self.modifyTrustAndNotify) to avoid a callback
+                # to the peer
+                mod_trust.modify(peer_approved=True)
+            return mod_trust
+        else:
+            logging.debug(
+                "Not able to create trust with peer, deleting my trust.")
+            new_trust.delete()
+            return False
+
+    def createVerifiedTrust(self, baseuri='', peerid=None, approved=False, secret=None, verificationToken=None, type=None, peer_approved=None, relationship=None, desc=''):
+        """Creates a new trust when requested and call backs to initiating actor to verify relationship."""
+        if not peerid or len(baseuri) == 0 or not relationship:
+            return False
+        requrl = baseuri + '/trust/' + relationship + '/' + self.id
+        headers = {}
+        if not secret or len(secret) == 0:
+            logging.debug('No secret received from requesting peer(' + peerid +
+                          ') at url (' + requrl + '). Verification is not possible.')
+            verified = False
+        else:
+            headers = {'Authorization': 'Bearer ' + secret,
+                       }
+            logging.debug('Verifying trust at requesting peer(' + peerid +
+                          ') at url (' + requrl + ') and secret(' + secret + ')')
+            try:
+                urlfetch.set_default_fetch_deadline(20)
+                response = urlfetch.fetch(url=requrl,
+                                          method=urlfetch.GET,
+                                          headers=headers)
+                self.last_response_code = response.status_code
+                self.last_response_message = response.content
+                try:
+                    logging.debug(
+                        'Verifying trust response JSON:' + response.content)
+                    data = json.loads(response.content)
+                    if data["verificationToken"] == verificationToken:
+                        verified = True
+                    else:
+                        verified = False
+                except ValueError:
+                    logging.debug(
+                        'No json body in response when verifying trust at url(' + requrl + ')')
+                    verified = False
+            except:
+                logging.debug(
+                    'No response when verifying trust at url' + requrl + ')')
+                verified = False
+        new_trust = trust.trust(self.id, peerid)
+        if not new_trust.create(baseuri=baseuri, secret=secret, type=type, approved=approved, peer_approved=peer_approved,
+                                relationship=relationship, verified=verified, desc=desc):
+            return False
+        else:
+            return new_trust
+
+    def deleteReciprocalTrust(self, peerid=None, deletePeer=False):
+        """Deletes a trust relationship and requests deletion of peer's relationship as well."""
+        failedOnce = False  # For multiple relationships, this will be True if at least one deletion at peer failed
+        successOnce = False  # True if at least one relationship was deleted at peer
+        if not peerid:
+            rels = self.getTrustRelationships()
+        else:
+            rels = self.getTrustRelationships(peerid=peerid)
+        for rel in rels:
+            if deletePeer:
+                url = rel.baseuri + '/trust/' + rel.relationship + '/' + self.id
+                headers = {}
+                if rel.secret:
+                    headers = {'Authorization': 'Bearer ' + rel.secret,
+                               }
+                logging.debug(
+                    'Deleting reciprocal relationship at url(' + url + ')')
+                try:
+                    urlfetch.set_default_fetch_deadline(20)
+                    response = urlfetch.fetch(url=url,
+                                              method=urlfetch.DELETE,
+                                              headers=headers)
+                except:
+                    logging.debug(
+                        'Failed to delete reciprocal relationship at url(' + url + ')')
+                    failedOnce = True
+                    continue
+                if (response.status_code < 200 or response.status_code > 299) and response.status_code != 404:
+                    logging.debug(
+                        'Failed to delete reciprocal relationship at url(' + url + ')')
+                    failedOnce = True
+                    continue
+                else:
+                    successOnce = True
+            rel.trust.key.delete(use_cache=False)
+        if deletePeer and (not successOnce or failedOnce):
+            return False
+        return True
+
+    def createSubscription(self, peerid=None, target=None, subtarget=None, resource=None, granularity=None, subid=None, callback=False):
+        new_sub = subscription.subscription(
+            actor=self, peerid=peerid, subid=subid, callback=callback)
+        new_sub.create(target=target, subtarget=subtarget, resource=resource,
+                       granularity=granularity)
+        return new_sub
+
+    def createRemoteSubscription(self, peerid=None, target=None, subtarget=None, resource=None, granularity=None):
+        """Creates a new subscription at peerid."""
+        if not peerid or not target:
+            return False
+        Config = config.config()
+        relationships = self.getTrustRelationships(peerid=peerid)
+        if not relationships:
+            return False
+        peer = relationships[0]
+        params = {
+            'id': self.id,
+            'target': target,
+        }
+        if subtarget:
+            params['subtarget'] = subtarget
+        if resource:
+            params['resource'] = resource
+        if granularity and len(granularity) > 0:
+            params['granularity'] = granularity
+        requrl = peer.baseuri + '/subscriptions/' + self.id
+        data = json.dumps(params)
+        headers = {'Authorization': 'Bearer ' + peer.secret,
+                   'Content-Type': 'application/json',
+                   }
+        try:
+            logging.debug('Creating remote subscription at url(' +
+                          requrl + ') with body (' + str(data) + ')')
+            urlfetch.set_default_fetch_deadline(20)
+            response = urlfetch.fetch(url=requrl,
+                                      method=urlfetch.POST,
+                                      payload=data,
+                                      headers=headers
+                                      )
+            self.last_response_code = response.status_code
+            self.last_response_message = response.content
+        except:
+            return None
+        try:
+            logging.debug('Created remote subscription at url(' + requrl +
+                          ') and got JSON response (' + response.content + ')')
+            data = json.loads(response.content)
+        except ValueError:
+            return None
+        if 'subscriptionid' in data:
+            subid = data["subscriptionid"]
+        else:
+            return None
+        if self.last_response_code == 201:
+            self.createSubscription(peerid=peerid, target=target,
+                                    subtarget=subtarget, resource=resource, granularity=granularity, subid=subid, callback=True)
+            return response.headers['Location']
+        else:
+            return None
+
+    def getSubscriptions(self, peerid=None, target=None, subtarget=None, resource=None, callback=False):
+        """Retrieves subscriptions from db."""
+        if not self.id:
+            return None
+        if peerid and target and subtarget and resource:
+            subs = db.Subscription.query(
+                db.Subscription.id == self.id,
+                db.Subscription.peerid == peerid,
+                db.Subscription.target == target,
+                db.Subscription.subtarget == subtarget,
+                db.Subscription.resource == resource).fetch(use_cache=False)
+        elif peerid and target and subtarget:
+            subs = db.Subscription.query(
+                db.Subscription.id == self.id,
+                db.Subscription.peerid == peerid,
+                db.Subscription.target == target,
+                db.Subscription.subtarget == subtarget).fetch(use_cache=False)
+        elif peerid and target:
+            subs = db.Subscription.query(
+                db.Subscription.id == self.id,
+                db.Subscription.peerid == peerid,
+                db.Subscription.target == target).fetch(use_cache=False)
+        elif peerid:
+            subs = db.Subscription.query(
+                db.Subscription.id == self.id,
+                db.Subscription.peerid == peerid).fetch(use_cache=False)
+        elif target and subtarget and resource:
+            subs = db.Subscription.query(
+                db.Subscription.id == self.id,
+                db.Subscription.target == target,
+                db.Subscription.subtarget == subtarget,
+                db.Subscription.resource == resource).fetch(use_cache=False)
+        elif target and subtarget:
+            subs = db.Subscription.query(
+                db.Subscription.id == self.id,
+                db.Subscription.target == target,
+                db.Subscription.subtarget == subtarget).fetch(use_cache=False)
+        elif target:
+            subs = db.Subscription.query(
+                db.Subscription.id == self.id,
+                db.Subscription.target == target).fetch(use_cache=False)
+        else:
+            subs = db.Subscription.query(
+                db.Subscription.id == self.id).fetch(use_cache=False)
+        # For some reason, doing a querit where callback is included results in a
+        # perfect match (everthing returned), so we need to apply callback as a
+        # filter
+        ret = []
+        for sub in subs:
+            if sub.callback == callback:
+                ret.append(sub)
+        return ret
+
+    def getSubscription(self, peerid=None, subid=None, callback=False):
+        """Retrieves a single subscription identified by peerid and subid."""
+        if not subid:
+            return False
+        sub = subscription.subscription(
+            actor=self, peerid=peerid, subid=subid, callback=callback)
+        if sub.subscription:
+            return sub
+
+    def deleteRemoteSubscription(self, peerid=None, subid=None):
+        if not subid or not peerid:
+            return False
+        trust = self.getTrustRelationship(peerid=peerid)
+        if not trust:
+            return False
+        sub = self.getSubscription(peerid=peerid, subid=subid)
+        if not sub:
+            sub = self.getSubscription(peerid=peerid, subid=subid, callback=True)
+        if not sub.callback:
+            url = trust.baseuri + '/subscriptions/' + self.id + '/' + subid
+        else:
+            url = trust.baseuri + '/callbacks/subscriptions/' + self.id + '/' + subid
+        headers = {'Authorization': 'Bearer ' + trust.secret,
+                   }
+        try:
+            logging.debug('Deleting remote subscription at url(' + url + ')')
+            urlfetch.set_default_fetch_deadline(20)
+            response = urlfetch.fetch(url=url,
+                                      method=urlfetch.DELETE,
+                                      headers=headers)
+            self.last_response_code = response.status_code
+            self.last_response_message = response.content
+            if response.status_code == 204:
+                return True
+            else:
+                logging.debug(
+                    'Failed to delete remote subscription at url(' + url + ')')
+                return False
+        except:
+            return False
+
+    def deleteSubscription(self, peerid=None, subid=None, callback=False):
+        """Deletes a specified subscription"""
+        if not subid:
+            return False
+        sub = subscription.subscription(
+            self, peerid=peerid, subid=subid, callback=callback)
+        return sub.delete()
+
+    def callbackSubscription(self, peerid=None, sub=None, diff=None, blob=None):
+        if not peerid or not diff or not sub or not blob:
+            logging.warn("Missing parameters in callbackSubscription")
+            return
+        if sub.granularity == "none":
+            return
+        trust = self.getTrustRelationship(peerid)
+        if not trust:
+            return
+        params = {
+            'id': self.id,
+            'subscriptionid': sub.subid,
+            'target': sub.target,
+            'sequence': diff.seqnr,
+            'timestamp': str(diff.timestamp),
+            'granularity': sub.granularity,
+        }
+        if sub.subtarget:
+            params['subtarget'] = sub.subtarget
+        if sub.resource:
+            params['resource'] = sub.resource
+        if sub.granularity == "high":
+            try:
+                params['data'] = json.loads(blob)
+            except:
+                params['data'] = blob
+        if sub.granularity == "low":
+            Config = config.config()
+            params['url'] = Config.root + self.id + '/subscriptions/' + \
+                trust.peerid + '/' + sub.subid + '/' + str(diff.seqnr)
+        requrl = trust.baseuri + '/callbacks/subscriptions/' + self.id + '/' + sub.subid
+        data = json.dumps(params)
+        headers = {'Authorization': 'Bearer ' + trust.secret,
+                   'Content-Type': 'application/json',
+                   }
+        try:
+            logging.debug('Doing a callback on subscription at url(' +
+                          requrl + ') with body(' + str(data) + ')')
+            urlfetch.set_default_fetch_deadline(20)
+            response = urlfetch.fetch(url=requrl,
+                                      method=urlfetch.POST,
+                                      payload=data.encode('utf-8'),
+                                      headers=headers
+                                      )
+            self.last_response_code = response.status_code
+            self.last_response_message = response.content
+            if response.status_code == 204 and sub.granularity == "high":
+                sub.clearDiff(diff.seqnr)
+        except:
+            logging.debug(
+                'Peer did not respond to callback on url(' + requrl + ')')
+            self.last_response_code = 0
+            self.last_response_message = 'No response from peer for subscription callback'
+
+    def registerDiffs(self, target=None, subtarget=None, resource=None, blob=None):
+        """Registers a blob diff against all subscriptions with the correct target, subtarget, and resource.
+
+            If resource is set, the blob is expected to be the FULL resource object, not a diff.
+            """
+        if blob is None or not target:
+            return
+        # Get all subscriptions, both with the specific subtarget/resource and those
+        # without
+        subs = self.getSubscriptions(
+            target=target, subtarget=None, resource=None, callback=False)
+        if subtarget and resource:
+            logging.debug("registerDiffs() - blob(" + blob + "), target(" +
+                          target + "), subtarget(" + subtarget + "), resource(" +
+                          resource + "), # of subs(" + str(len(subs)) + ")")
+        elif subtarget:
+            logging.debug("registerDiffs() - blob(" + blob + "), target(" +
+                          target + "), subtarget(" + subtarget + 
+                          "), # of subs(" + str(len(subs)) + ")")            
+        else:
+            logging.debug("registerDiffs() - blob(" + blob + "), target(" +
+                          target + "), # of subs(" + str(len(subs)) + ")")
+        for sub in subs:
+            # Skip the ones without correct subtarget
+            if subtarget and sub.subtarget and sub.subtarget != subtarget:
+                logging.debug("     - no match on subtarget, skipping...")
+                continue
+            # Skip the ones without correct resource
+            if resource and sub.resource and sub.resource != resource:
+                logging.debug("     - no match on resource, skipping...")
+                continue
+            subObj = subscription.subscription(
+                self, peerid=sub.peerid, subid=sub.subid)
+            logging.debug("     - processing subscription(" + sub.subid +
+                          ") for peer(" + sub.peerid + ") with target(" + 
+                          subObj.target + ") subtarget(" + str(subObj.subtarget or '') +
+                          ") and resource(" + str(subObj.resource or '') + ")")
+            finblob = None
+            # Subscription with a resource, but this diff is on a higher level
+            if (not resource or not subtarget) and subObj.subtarget and subObj.resource:
+                # Create a json diff on the subpart that this subscription
+                # covers
+                try:
+                    jsonblob = json.loads(blob)
+                    if not subtarget:
+                        subblob = json.dumps(jsonblob[subObj.subtarget][subObj.resource])
+                    else:
+                        subblob = json.dumps(jsonblob[subObj.resource])
+                except:
+                    # The diff does not contain the resource
+                    subblob = None
+                    logging.debug("         - subscription has resource(" +
+                                  subObj.resource + "), no matching blob found in diff")
+                    continue
+                logging.debug("         - subscription has resource(" +
+                              subObj.resource + "), adding diff(" + subblob + ")")
+                finblob = subblob
+            # The diff is on the resource, but the subscription is on a 
+            # higher level
+            elif resource and not subObj.resource:
+                # Since we have a resource, we know the blob is the entire resource, not a diff
+                # If the subscription is for a sub-target, send [resource] = blob
+                # If the subscription is for a target, send [subtarget][resource] = blob
+                upblob = {}
+                try:
+                    jsonblob = json.loads(blob)
+                    if not subObj.subtarget:
+                        upblob[subtarget] = {}
+                        upblob[subtarget][resource] = jsonblob
+                    else:
+                        upblob[resource] = jsonblob
+                except:
+                    if not subObj.subtarget:
+                        upblob[subtarget] = {}
+                        upblob[subtarget][resource] = blob
+                    else:
+                        upblob[resource] = blob
+                finblob = json.dumps(upblob)
+                logging.debug("         - diff has resource(" + resource +
+                              "), subscription has not, adding diff(" + finblob + ")")
+            # Subscriptions with subtarget, but this diff is on a higher level
+            elif not subtarget and subObj.subtarget:
+                # Create a json diff on the subpart that this subscription
+                # covers
+                try:
+                    jsonblob = json.loads(blob)
+                    subblob = json.dumps(jsonblob[subObj.subtarget])
+                except:
+                    # The diff blob does not contain the subtarget
+                    subblob = None
+                    continue
+                logging.debug("         - subscription has subtarget(" +
+                              subObj.subtarget + "), adding diff(" + subblob + ")")
+                finblob = subblob
+            # The diff is on the subtarget, but the subscription is on the
+            # higher level
+            elif subtarget and not subObj.subtarget:
+                # Create a data["subtarget"] = blob diff to give correct level
+                # of diff to subscriber
+                upblob = {}
+                try:
+                    jsonblob = json.loads(blob)
+                    upblob[subtarget] = jsonblob
+                except:
+                    upblob[subtarget] = blob
+                finblob = json.dumps(upblob)
+                logging.debug("         - diff has subtarget(" + subtarget +
+                              "), subscription has not, adding diff(" + finblob + ")")
+            else:
+                # The diff is correct for the subscription
+                logging.debug(
+                              "         - exact target/subtarget match, adding diff(" + blob + ")")
+                finblob = blob
+            diff = subObj.addDiff(blob=finblob)
+            if not diff:
+                logging.warn("Failed when registering a diff to subscription (" +
+                             sub.subid + "). Will not send callback.")
+            else:
+                deferred.defer(self.callbackSubscription, peerid=sub.peerid,
+                               sub=subObj, diff=diff, blob=finblob)
+